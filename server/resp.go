--- conflicted
+++ resolved
@@ -229,13 +229,8 @@
 		return c.writeError(v)
 	case nil:
 		return c.writeOK(nil)
-<<<<<<< HEAD
 	case *mysql.Result:
-		if v != nil && v.Resultset != nil {
-=======
-	case *Result:
 		if v != nil && v.HasResultset() {
->>>>>>> 6c3f3a65
 			return c.writeResultset(v.Resultset)
 		} else {
 			return c.writeOK(v)
