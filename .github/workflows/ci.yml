name: runTestsAndLinters
on: [push, pull_request]

jobs:
  test:
    strategy:
      matrix:
        go: [ 1.19, 1.18, 1.17, 1.16 ]
<<<<<<< HEAD
        os: [ ubuntu-20.04 ]
=======
        os: [ ubuntu-22.04, ubuntu-20.04 ]
>>>>>>> 0e9bf020
    name: Tests Go ${{ matrix.go }} # This name is used in main branch protection rules
    runs-on: ${{ matrix.os }}

    steps:
      - name: Setup MySQL
        run: |
          echo -n "mysql -V: " ; mysql -V
          echo -n "mysqldump -V: " ; mysqldump -V

          echo -e '[mysqld]\nserver-id=1\nlog-bin=mysql\nbinlog-format=row\ngtid-mode=ON\nenforce_gtid_consistency=ON\n' | sudo tee /etc/mysql/conf.d/replication.cnf
          sudo service mysql start
          
          # apply this for mysql5 & mysql8 compatibility
          sudo mysql -h 127.0.0.1 -uroot -proot -e "DROP USER IF EXISTS 'mysql.infoschema'@'localhost'; CREATE USER IF NOT EXISTS 'mysql.infoschema'@'localhost' IDENTIFIED BY ''; GRANT SELECT ON *.* TO 'mysql.infoschema'@'localhost';"
          
          sudo mysql -h 127.0.0.1 -uroot -proot -e "use mysql; update user set authentication_string=null where User='root'; update user set plugin='mysql_native_password'; FLUSH PRIVILEGES;"
          # create ssl/rsa files for mysql ssl support
          sudo mysql_ssl_rsa_setup --uid=mysql
          mysql -e "CREATE DATABASE IF NOT EXISTS test;" -uroot
          mysql -e "SHOW VARIABLES LIKE 'log_bin'" -uroot
      - name: Prepare for Go
        run: |
          sudo apt-get install -y make gcc
      - name: Install Go
        uses: actions/setup-go@v2
        with:
          go-version: ${{ matrix.go }}
      - name: Checkout code
        uses: actions/checkout@v1
      - name: Run tests
        run: go test ./...

  golangci:
    name: golangci
    runs-on: ubuntu-latest
    steps:
      - uses: actions/checkout@v2
      - name: golangci-lint
        uses: golangci/golangci-lint-action@v2
        with:
          version: latest
          args: --timeout=3m<|MERGE_RESOLUTION|>--- conflicted
+++ resolved
@@ -6,11 +6,7 @@
     strategy:
       matrix:
         go: [ 1.19, 1.18, 1.17, 1.16 ]
-<<<<<<< HEAD
-        os: [ ubuntu-20.04 ]
-=======
         os: [ ubuntu-22.04, ubuntu-20.04 ]
->>>>>>> 0e9bf020
     name: Tests Go ${{ matrix.go }} # This name is used in main branch protection rules
     runs-on: ${{ matrix.os }}
 
